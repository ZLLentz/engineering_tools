#!/bin/bash

<<<<<<< HEAD
# If the current user's hutch uses daqmgr, then daqutils isdaqmgr
# will exit 0, so run the python utilities.
if daqutils isdaqmgr; then
    daqutils "$(basename "$0")" "$@"
    exit 0
fi

=======
>>>>>>> b6c71d2b
usage()
{
cat << EOF
usage: $0

Discover what host is running the daq in the current hutch, if any.
EOF
}

if [[ ($1 == "--help") || ($1 == "-h") ]]; then
	usage
	exit 0
fi

# Check if the current's user hutch uses daqmgr. If so,
# use the python utilities to manage the daq.
#if compgen -G "/usr/bin/sinfo" > /dev/null; then
if [ "$(daqutils isdaqmgr)" = "true" ]; then
    daqutils $(basename "$0") $@
    exit 0
fi

HUTCH=$(get_info --gethutch)
CNFEXT=.cnf
if [ "$HOSTNAME" == 'cxi-daq' ]; then
    CNFEXT=_0.cnf
elif [ "$HOSTNAME" == 'cxi-monitor' ]; then
    CNFEXT=_1.cnf
fi

if [[ ($1 == "--dss") || ($1 == "-d") ]]; then
    CNFFILE=dss.cnf
else
    CNFFILE=$HUTCH$CNFEXT
fi

PLATFORM=$(grep 'if not platform' /reg/g/pcds/dist/pds/"$HUTCH"/scripts/"$CNFFILE" | awk '{print $NF}' | sed s/\'//g)

if [[ ! -f /reg/g/pcds/dist/pds/"$HUTCH"/scripts/p"$PLATFORM".cnf.running ]]; then
    if [ "$HOSTNAME" == 'cxi-daq' ]; then
	echo 'Main DAQ cxi_0 is not running on '"$HOSTNAME"
    elif [ "$HOSTNAME" == 'cxi-monitor' ]; then
	echo 'Secondary DAQ cxi_1 is not running on '"$HOSTNAME"
    else
	echo 'DAQ is not running in '"$HUTCH"
    fi
else
    DAQ_HOST=$(grep "'HOST'" /reg/g/pcds/dist/pds/"$HUTCH"/scripts/p"$PLATFORM".cnf.running | awk '{print $3}' | sed "s/'//g")
    echo 'DAQ is running on '"$DAQ_HOST"
fi<|MERGE_RESOLUTION|>--- conflicted
+++ resolved
@@ -1,15 +1,5 @@
 #!/bin/bash
 
-<<<<<<< HEAD
-# If the current user's hutch uses daqmgr, then daqutils isdaqmgr
-# will exit 0, so run the python utilities.
-if daqutils isdaqmgr; then
-    daqutils "$(basename "$0")" "$@"
-    exit 0
-fi
-
-=======
->>>>>>> b6c71d2b
 usage()
 {
 cat << EOF
@@ -27,8 +17,8 @@
 # Check if the current's user hutch uses daqmgr. If so,
 # use the python utilities to manage the daq.
 #if compgen -G "/usr/bin/sinfo" > /dev/null; then
-if [ "$(daqutils isdaqmgr)" = "true" ]; then
-    daqutils $(basename "$0") $@
+if daqutils isdaqmgr; then
+    daqutils "$(basename "$0")" "$@"
     exit 0
 fi
 
