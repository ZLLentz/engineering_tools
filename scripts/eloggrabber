--- conflicted
+++ resolved
@@ -96,11 +96,7 @@
 EXPNAME=current
 HUTCH=`get_info --gethutch`
 
-<<<<<<< HEAD
-while getopts "e:u:xct" OPTION
-=======
-while getopts "e:u:s:hxct" OPTION
->>>>>>> 77489745
+while getopts "e:u:s:xct" OPTION
 do
     case $OPTION in
 	e)
@@ -111,17 +107,10 @@
 	    USERNAME=$OPTARG
 	    grab_user $EXPNAME
 	    ;;
-<<<<<<< HEAD
-=======
 	s)
 	    SCRIPT=$OPTARG
 	    grab_script
 	    ;;
-	h)
-	    usage
-	    exit 1
-	    ;;
->>>>>>> 77489745
 	x)
 	    grab_instrument
 	    ;;
