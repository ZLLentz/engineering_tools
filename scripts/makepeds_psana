--- conflicted
+++ resolved
@@ -171,7 +171,6 @@
 
         CMD='geometry_deploy_constants -e '$EXP' -r '$RUN' -d '$1' -D'
         if [[ $HOSTNAME =~ "drp-srcf" ]]; then
-<<<<<<< HEAD
             CMD=$CMD' -x :dir='$XTCDIR'/:stream=0-79'
         fi
 
@@ -188,24 +187,6 @@
             $2
             echo Command complete.
         fi
-=======
-            CMD=$CMD' -x :dir=/cds/data/drpsrcf/'$HUTCH'/'$EXP'/xtc/:stream=0-79'
-	fi
-
-	echo calling $CMD
-	$CMD
-	if [ "$?" != "0" ]; then
-	    echo Error: Geometry not deployed!
-	else
-	    echo Geometry now deployed.
-        fi
-	if [ "$2" != "" ]; then
-	    echo Running additional command:
-	    echo "$2"
-	    $2
-	    echo Command complete.
-	fi
->>>>>>> 5a809323
     fi
 }
 
@@ -215,7 +196,6 @@
     GAINPATH=$(calibfile path -e "$EXP" -s "$1" -t pixel_gain | awk 'END{print $NF}' -)
     GAINDIR=$(dirname "$GAINPATH")
     if [ ! -d "$GAINDIR" ]; then
-<<<<<<< HEAD
         echo No gain file file found, deploying.
         CMD='deploy_constants -e '$EXP' -r '$RUN' -d '$1' -C gain -D'
         CMD=$CMD' -x :dir='$XTCDIR'/:stream=0-79'
@@ -226,20 +206,6 @@
             echo Error: Gain file not deployed!
         else
             echo Gain file deployed.
-=======
-	echo No gain file file found, deploying.
-	CMD='deploy_constants -e '$EXP' -r '$RUN' -d '$1' -C gain -D'
-        if [[ $HOSTNAME =~ "drp-srcf" ]]; then
-            CMD=$CMD' -x :dir=/cds/data/drpsrcf/'$HUTCH'/'$EXP'/xtc/:stream=0-79'
-	fi
-
-	echo calling $CMD
-	$CMD
-	if [ "$?" != "0" ]; then
-	    echo Error: Gain file not deployed!
-	else
-	    echo Gain file deployed.
->>>>>>> 5a809323
         fi
     fi
 }
@@ -609,16 +575,8 @@
                 #revisit when we run into permission problems.
                 for calibcycle in {0..4}; do
                     nextcycle=$(( calibcycle + 1 ))
-<<<<<<< HEAD
                     CMD="epix10ka_pedestals_calibration -d $EPIX10K -e $EXP -r $RUN --stepnum $calibcycle --stepmax $nextcycle -L INFO -x dir=$XTCDIR"
                     echo "---------------EPIX10K PEDESTALS FOR CYCLE $calibcycle --------------------"
-=======
-		    CMD="epix10ka_pedestals_calibration -d $EPIX10K -e $EXP -r $RUN --stepnum $calibcycle --stepmax $nextcycle -L INFO"
-		    if [[ $HOSTNAME =~ "drp-srcf" ]]; then
-   		        CMD=$CMD' -x :dir=/cds/data/drpsrcf/'$HUTCH'/'$EXP'/xtc'
-                    fi
-    	            echo "---------------EPIX10K PEDESTALS FOR CYCLE $calibcycle --------------------"
->>>>>>> 5a809323
                     if [[ $RUNLOCAL != 1 ]]; then
                         tmpScript=$(mktemp -p $WORKDIR epix10ka_pedestals_tmpXXXXX.sh)
                         #trap "rm -f $tmpScript" EXIT
@@ -670,24 +628,10 @@
 
             echo "---------------EPIX10K PEDESTALS CALCULATED NOW DEPLOY     --------------------"
             if [ $DEPLOY == 1 ]; then
-<<<<<<< HEAD
                 if [ $NFAILEDJOBS -gt 0 ]; then
                     read -r -p "$NFAILEDJOBS of the calibration tasks failed, do you want to continue anyways (y/n)?"
                     if [ "$REPLY" != "y" ];then
                         exit 1
-=======
-	        if [ $NFAILEDJOBS -gt 0 ]; then
-	            read -r -p "$NFAILEDJOBS of the calibration tasks failed, do you want to continue anyways (y/n)?"
-	            if [ "$REPLY" != "y" ];then
-		        exit 1
-	            fi
-	        fi
-
-                for EPIX10K in $DETNAMES; do
-                    CMD="epix10ka_deploy_constants -D -d $EPIX10K -e $EXP -r $RUN -L INFO"
-		    if [[ $HOSTNAME =~ "drp-srcf" ]]; then
-   		        CMD=$CMD' -x :dir=/cds/data/drpsrcf/'$HUTCH'/'$EXP'/xtc'
->>>>>>> 5a809323
                     fi
                 fi
  
@@ -852,13 +796,6 @@
                 #CMD=$CMD' -t '$VALSTR'-end'
                 CMD=$CMD' -t '$VALSTR
             fi
-<<<<<<< HEAD
-=======
-            if [[ $HOSTNAME =~ "drp-srcf" ]]; then
-	        CMD=$CMD' -x :dir=/cds/data/drpsrcf/'$HUTCH'/'$EXP'/xtc/'
-            fi   
->>>>>>> 5a809323
-
             echo "$cmd"
             $CMD
         done
@@ -888,25 +825,12 @@
     for EPIX10K in $DETNAMES; do
         echo "Epix10ka name for $EXP is: $EPIX10K"
         ##run all at once - do not use
-<<<<<<< HEAD
         #Do not use workdir as you'd need to run the full charge injection run there for this to work
         #revisit when we run into permission problems.
 
         for calibcycle in {0..4}; do
             CMD="epix10ka_pedestals_calibration -d $EPIX10K -e $EXP -r $RUN -c $calibcycle -x :dir=$XTCDIR:live:stream=0-79 -L INFO"
             echo "---------------EPIX10K PEDESTALS FOR CYCLE $calibcycle --------------------"
-=======
-	#Do not use workdir as you'd need to run the full charge injection run there for this to work
-	#revisit when we run into permission problems.
-
-	for calibcycle in {0..4}; do
-            if [[ $HOSTNAME =~ "drp-srcf" ]]; then
-		CMD="epix10ka_pedestals_calibration -d $EPIX10K -e $EXP -r $RUN -c $calibcycle -x :dir=/cds/data/drpsrcf/$HUTCH/$EXP/xtc/:live:stream=0-79 -L INFO"
-	    else 
-		CMD="epix10ka_pedestals_calibration -d $EPIX10K -e $EXP -r $RUN -c $calibcycle -L INFO"
-	    fi
-   	    echo "---------------EPIX10K PEDESTALS FOR CYCLE $calibcycle --------------------"
->>>>>>> 5a809323
             if [[ $RUNLOCAL != 1 ]]; then
                 tmpScript=$(mktemp -p $WORKDIR epix10ka_pedestals_tmpXXXXX.sh)
                 #trap "rm -f $tmpScript" EXIT
@@ -970,12 +894,6 @@
                 echo 'setting validity....' $VALSTR
                 CMD=$CMD' -t '$VALSTR
             fi
-<<<<<<< HEAD
-=======
-            if [[ $HOSTNAME =~ "drp-srcf" ]]; then
-                CMD=$CMD' -x :dir=/cds/data/drpsrcf/'$HUTCH'/'$EXP'/xtc/:stream=0-79'
-	    fi
->>>>>>> 5a809323
             echo "$CMD"
             $CMD
         done
@@ -1113,23 +1031,10 @@
     fi
 
     echo "-------------------- START CALIBRUN at $(date +'%T') for detector $MYDET----------------------------"
-<<<<<<< HEAD
     source $SIT_ENV_DIR/manage/bin/psconda.sh
     cmd="calibrun -r $RUN  -d $MYDET -P -e $EXP -x :dir=$XTCDIR $LOCARG"
     echo "$cmd"
     $cmd
-=======
-    source /reg/g/psdm/etc/psconda.sh
-    if [[ $HOSTNAME =~ "drp-srcf" ]]; then
-    	cmd="calibrun -r $RUN  -d $MYDET -P -e $EXP -x :dir=/cds/data/drpsrcf/$HUTCH/$EXP/xtc/ $LOCARG"
-    	echo "$cmd"
-    	$cmd
-    else
-    	cmd="calibrun -r $RUN  -d $MYDET -P -e $EXP -m 10 $LOCARG"
-    	echo "$cmd"
-    	$cmd
-    fi
->>>>>>> 5a809323
     echo "-------------------- END CALIBRUN at $(date +'%T') for detector $MYDET----------------------------"
 done
 rm /tmp/detnames_"$EXP"_"$CREATE_TIME"
